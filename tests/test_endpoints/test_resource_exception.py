--- conflicted
+++ resolved
@@ -1,9 +1,5 @@
 import pytest
-<<<<<<< HEAD
-from datetime import timedelta, datetime
-=======
 from datetime import datetime, timedelta
->>>>>>> bfc9fde6
 from time import time
 from uuid import uuid4
 
