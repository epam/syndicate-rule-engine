{
  "metadata": {
    "licenses": [
      {
        "id": "license-key",
        "rulesets": [
          "AWS"
        ],
        "total_rules": 14,
        "jobs": 10,
        "per": "DAY",
        "description": "Testing license",
        "valid_until": "2100-02-01T15:24:26.175778Z",
<<<<<<< HEAD
        "valid_from": "2025-07-21T12:07:51.164456Z"
=======
        "valid_from": "2025-07-21T09:19:51.511515Z"
>>>>>>> b464fd7d
      }
    ],
    "is_automatic_scans_enabled": true,
    "in_progress_scans": 0,
    "finished_scans": 2,
    "succeeded_scans": 1,
<<<<<<< HEAD
    "last_scan_date": "2025-07-21T00:07:52.074854Z",
=======
    "last_scan_date": "2025-07-21T00:19:52.315331Z",
>>>>>>> b464fd7d
    "activated_regions": [
      "eu-north-1",
      "eu-west-1",
      "eu-central-1",
      "eu-west-3"
    ],
    "rules": {
      "total": 14,
      "disabled": [],
      "passed": [
        {
          "id": "ecc-aws-150-api_gateway_rest_api_encryption_at_rest",
          "description": "Description for ecc-aws-150-api_gateway_rest_api_encryption_at_rest",
          "region": "eu-central-1",
          "when": 1729253765.068435
        },
        {
          "id": "ecc-aws-149-rds_public_access_disabled",
          "description": "Description for ecc-aws-149-rds_public_access_disabled",
          "region": "eu-west-1",
          "when": 1729253903.48386
        },
        {
          "id": "ecc-aws-167-security_group_ingress_is_restricted_traffic_to_port_143",
          "description": "Description for ecc-aws-167-security_group_ingress_is_restricted_traffic_to_port_143",
          "region": "eu-west-1",
          "when": 1729253907.736023
        }
      ],
      "failed": [
        {
          "id": "ecc-aws-527-waf_global_webacl_not_empty",
          "description": "Description for ecc-aws-527-waf_global_webacl_not_empty",
          "region": "global",
          "when": 1729253695.95428,
          "error_type": "ACCESS",
          "error": "AccessDenied Exception"
        },
        {
          "id": "ecc-aws-427-rds_cluster_without_tag_information",
          "description": "Description for ecc-aws-427-rds_cluster_without_tag_information",
          "region": "eu-west-1",
          "when": 1729253941.712029,
          "error_type": "ACCESS",
          "error": "AccessDenied Exception"
        }
      ],
      "violated": [
        {
          "id": "ecc-aws-070-unused_ec2_security_groups",
          "description": "Description for ecc-aws-070-unused_ec2_security_groups",
          "remediation": "",
          "remediation_complexity": "Unknown",
          "severity": "Unknown",
          "service": "Security Group",
          "resource_type": "aws.security-group",
          "when": 1729253757.393474
        },
        {
          "id": "ecc-aws-374-cloudtrail_logs_data_events",
          "description": "Description for ecc-aws-374-cloudtrail_logs_data_events",
          "remediation": "",
          "remediation_complexity": "Unknown",
          "severity": "Unknown",
          "service": "Cloudtrail",
          "resource_type": "aws.cloudtrail",
          "when": 1729253780.092237
        },
        {
          "id": "ecc-aws-221-sns_kms_encryption_enabled",
          "description": "Description for ecc-aws-221-sns_kms_encryption_enabled",
          "remediation": "",
          "remediation_complexity": "Unknown",
          "severity": "Unknown",
          "service": "Sns",
          "resource_type": "aws.sns",
          "when": 1729253769.274071
        },
        {
          "id": "ecc-aws-112-s3_bucket_versioning_mfa_delete_enabled",
          "description": "Description for ecc-aws-112-s3_bucket_versioning_mfa_delete_enabled",
          "remediation": "",
          "remediation_complexity": "Unknown",
          "severity": "Unknown",
          "service": "S3",
          "resource_type": "aws.s3",
          "when": 1729253612.904913
        },
        {
          "id": "ecc-aws-499-iam_group_has_users_check",
          "description": "Description for ecc-aws-499-iam_group_has_users_check",
          "remediation": "",
          "remediation_complexity": "Unknown",
          "severity": "Unknown",
          "service": "Iam Group",
          "resource_type": "aws.iam-group",
          "when": 1729253695.934546
        },
        {
          "id": "ecc-aws-516-s3_event_notifications_enabled",
          "description": "Description for ecc-aws-516-s3_event_notifications_enabled",
          "remediation": "",
          "remediation_complexity": "Unknown",
          "severity": "Unknown",
          "service": "S3",
          "resource_type": "aws.s3",
          "when": 1729253632.1969962
        },
        {
          "id": "ecc-aws-575-ebs_volumes_attached_to_stopped_ec2_instances",
          "description": "Description for ecc-aws-575-ebs_volumes_attached_to_stopped_ec2_instances",
          "remediation": "",
          "remediation_complexity": "Unknown",
          "severity": "Unknown",
          "service": "Ebs",
          "resource_type": "aws.ebs",
          "when": 1729253990.192673
        },
        {
          "id": "ecc-aws-490-ec2_token_hop_limit_check",
          "description": "Description for ecc-aws-490-ec2_token_hop_limit_check",
          "remediation": "",
          "remediation_complexity": "Unknown",
          "severity": "Unknown",
          "service": "Ec2",
          "resource_type": "aws.ec2",
          "when": 1729253946.722402
        },
        {
          "id": "ecc-aws-229-ecr_repository_kms_encryption_enabled",
          "description": "Description for ecc-aws-229-ecr_repository_kms_encryption_enabled",
          "remediation": "",
          "remediation_complexity": "Unknown",
          "severity": "Unknown",
          "service": "Ecr",
          "resource_type": "aws.ecr",
          "when": 1729253920.7997608
        }
      ]
    }
  },
  "data": [
    {
      "region": "eu-central-1",
      "resource_type": "aws.security-group",
      "service": "Security Group",
      "severity": "Unknown",
<<<<<<< HEAD
      "resource": {
        "id": "sg-0ae266faddaef17e9",
        "name": "packer-ssh-access",
        "arn": "arn:aws:ec2:eu-central-1:123456789012:security-group/sg-0ae266faddaef17e9"
      },
      "violations": [
        {
          "policy": "ecc-aws-070-unused_ec2_security_groups"
        }
      ]
=======
      "resources": {
        "eu-central-1": [
          {
            "id": "sg-05209ceeb761317e5",
            "name": "west-eu",
            "arn": "arn:aws:ec2:eu-central-1:123456789012:security-group/sg-05209ceeb761317e5",
            "sre:date": 1729253757.393474
          },
          {
            "id": "sg-0ae266faddaef17e9",
            "name": "packer-ssh-access",
            "arn": "arn:aws:ec2:eu-central-1:123456789012:security-group/sg-0ae266faddaef17e9",
            "sre:date": 1729253757.393474
          },
          {
            "id": "sg-09d19538187df66cf",
            "name": "asia",
            "arn": "arn:aws:ec2:eu-central-1:123456789012:security-group/sg-09d19538187df66cf",
            "sre:date": 1729253757.393474
          }
        ]
      }
>>>>>>> b464fd7d
    },
    {
      "region": "eu-central-1",
      "resource_type": "aws.security-group",
      "service": "Security Group",
      "severity": "Unknown",
      "resource": {
        "id": "sg-05209ceeb761317e5",
        "name": "west-eu",
        "arn": "arn:aws:ec2:eu-central-1:123456789012:security-group/sg-05209ceeb761317e5"
      },
      "violations": [
        {
          "policy": "ecc-aws-070-unused_ec2_security_groups"
        }
      ]
    },
    {
      "region": "eu-central-1",
      "resource_type": "aws.security-group",
      "service": "Security Group",
      "severity": "Unknown",
<<<<<<< HEAD
      "resource": {
        "id": "sg-09d19538187df66cf",
        "name": "asia",
        "arn": "arn:aws:ec2:eu-central-1:123456789012:security-group/sg-09d19538187df66cf"
      },
      "violations": [
        {
          "policy": "ecc-aws-070-unused_ec2_security_groups"
        }
      ]
=======
      "resources": {
        "eu-central-1": [
          {
            "id": "arn:aws:sns:eu-central-1:123456789012:dead",
            "name": "9cd23c4a-9970-4adf-97f9-9d74fb5f9673",
            "arn": "arn:aws:sns:eu-central-1:123456789012:dead",
            "sre:date": 1729253769.274071
          },
          {
            "id": "arn:aws:sns:eu-central-1:123456789012:m3-inspector-topic",
            "name": "9cd23c4a-9970-4adf-97f9-9d74fb5f9673",
            "arn": "arn:aws:sns:eu-central-1:123456789012:m3-inspector-topic",
            "sre:date": 1729253769.274071
          },
          {
            "id": "arn:aws:sns:eu-central-1:123456789012:testing-guard-duty-topic",
            "name": "9cd23c4a-9970-4adf-97f9-9d74fb5f9673",
            "arn": "arn:aws:sns:eu-central-1:123456789012:testing-guard-duty-topic",
            "sre:date": 1729253769.274071
          }
        ]
      }
>>>>>>> b464fd7d
    },
    {
      "region": "global",
      "resource_type": "aws.cloudtrail",
      "service": "Cloudtrail",
      "severity": "Unknown",
<<<<<<< HEAD
      "resource": {
        "id": "arn:aws:cloudtrail:eu-central-1:111111111111:trail/testing-org",
        "name": "testing-org",
        "arn": "arn:aws:cloudtrail:eu-central-1:111111111111:trail/testing-org"
      },
      "violations": [
        {
          "policy": "ecc-aws-374-cloudtrail_logs_data_events"
        }
      ]
=======
      "resources": {
        "eu-west-1": [
          {
            "id": "appcomposer-4bzknnwy0n3wuuhd-eu-west-1",
            "name": "appcomposer-4bzknnwy0n3wuuhd-eu-west-1",
            "arn": "arn:aws:s3:::appcomposer-4bzknnwy0n3wuuhd-eu-west-1",
            "sre:date": 1729253612.904913
          },
          {
            "id": "example-reports-dev",
            "name": "example-reports-dev",
            "arn": "arn:aws:s3:::example-reports-dev",
            "sre:date": 1729253612.904913
          },
          {
            "id": "example-rulesets-dev",
            "name": "example-rulesets-dev",
            "arn": "arn:aws:s3:::example-rulesets-dev",
            "sre:date": 1729253612.904913
          }
        ],
        "eu-central-1": [
          {
            "id": "example-artifacts",
            "name": "example-artifacts",
            "arn": "arn:aws:s3:::example-artifacts",
            "sre:date": 1729253612.904913
          }
        ],
        "eu-north-1": [
          {
            "id": "macro-delivery",
            "name": "macro-delivery",
            "arn": "arn:aws:s3:::macro-delivery",
            "sre:date": 1729253612.904913
          }
        ],
        "eu-west-3": [
          {
            "id": "example-meta-storage-eu-west-3-par",
            "name": "example-meta-storage-eu-west-3-par",
            "arn": "arn:aws:s3:::example-meta-storage-eu-west-3-par",
            "sre:date": 1729253612.904913
          }
        ]
      }
>>>>>>> b464fd7d
    },
    {
      "region": "eu-central-1",
      "resource_type": "aws.sns",
      "service": "Sns",
      "severity": "Unknown",
<<<<<<< HEAD
      "resource": {
        "id": "arn:aws:sns:eu-central-1:123456789012:testing-guard-duty-topic",
        "name": "9cd23c4a-9970-4adf-97f9-9d74fb5f9673",
        "arn": "arn:aws:sns:eu-central-1:123456789012:testing-guard-duty-topic"
      },
      "violations": [
        {
          "policy": "ecc-aws-221-sns_kms_encryption_enabled"
        }
      ]
=======
      "resources": {
        "global": [
          {
            "id": "DeployGroupWithoutIAM",
            "name": "DeployGroupWithoutIAM",
            "arn": "arn:aws:iam::123456789012:group/DeployGroupWithoutIAM",
            "sre:date": 1729253695.934546
          },
          {
            "id": "example-dev-group",
            "name": "example-dev-group",
            "arn": "arn:aws:iam::123456789012:group/example-dev-group",
            "sre:date": 1729253695.934546
          },
          {
            "id": "example-dev-extended-group",
            "name": "example-dev-extended-group",
            "arn": "arn:aws:iam::123456789012:group/example-dev-extended-group",
            "sre:date": 1729253695.934546
          }
        ]
      }
>>>>>>> b464fd7d
    },
    {
      "region": "eu-central-1",
      "resource_type": "aws.sns",
      "service": "Sns",
      "severity": "Unknown",
<<<<<<< HEAD
      "resource": {
        "id": "arn:aws:sns:eu-central-1:123456789012:m3-inspector-topic",
        "name": "9cd23c4a-9970-4adf-97f9-9d74fb5f9673",
        "arn": "arn:aws:sns:eu-central-1:123456789012:m3-inspector-topic"
      },
      "violations": [
        {
          "policy": "ecc-aws-221-sns_kms_encryption_enabled"
        }
      ]
=======
      "resources": {
        "eu-west-1": [
          {
            "id": "example-meta-storage-eu-west-1-tmp",
            "name": "example-meta-storage-eu-west-1-tmp",
            "arn": "arn:aws:s3:::example-meta-storage-eu-west-1-tmp",
            "sre:date": 1729253632.1969962
          },
          {
            "id": "appcomposer-4bzknnwy0n3wuuhd-eu-west-1",
            "name": "appcomposer-4bzknnwy0n3wuuhd-eu-west-1",
            "arn": "arn:aws:s3:::appcomposer-4bzknnwy0n3wuuhd-eu-west-1",
            "sre:date": 1729253632.1969962
          },
          {
            "id": "example-reports-dev",
            "name": "example-reports-dev",
            "arn": "arn:aws:s3:::example-reports-dev",
            "sre:date": 1729253632.1969962
          }
        ],
        "eu-central-1": [
          {
            "id": "example-artifacts",
            "name": "example-artifacts",
            "arn": "arn:aws:s3:::example-artifacts",
            "sre:date": 1729253632.1969962
          }
        ]
      }
>>>>>>> b464fd7d
    },
    {
      "region": "eu-central-1",
      "resource_type": "aws.sns",
      "service": "Sns",
      "severity": "Unknown",
<<<<<<< HEAD
      "resource": {
        "id": "arn:aws:sns:eu-central-1:123456789012:dead",
        "name": "9cd23c4a-9970-4adf-97f9-9d74fb5f9673",
        "arn": "arn:aws:sns:eu-central-1:123456789012:dead"
      },
      "violations": [
        {
          "policy": "ecc-aws-221-sns_kms_encryption_enabled"
        }
      ]
=======
      "resources": {
        "eu-west-1": [
          {
            "id": "vol-080f1194e8b86e0a7",
            "name": "vol-080f1194e8b86e0a7",
            "arn": "arn:aws:ec2:eu-west-1:123456789012:volume/vol-080f1194e8b86e0a7",
            "sre:date": 1729253990.192673
          },
          {
            "id": "vol-060f342d89d8bb757",
            "name": "vol-060f342d89d8bb757",
            "arn": "arn:aws:ec2:eu-west-1:123456789012:volume/vol-060f342d89d8bb757",
            "sre:date": 1729253990.192673
          }
        ]
      }
>>>>>>> b464fd7d
    },
    {
      "region": "eu-west-1",
      "resource_type": "aws.s3",
      "service": "S3",
      "severity": "Unknown",
      "resource": {
        "id": "appcomposer-4bzknnwy0n3wuuhd-eu-west-1",
        "name": "appcomposer-4bzknnwy0n3wuuhd-eu-west-1",
        "arn": "arn:aws:s3:::appcomposer-4bzknnwy0n3wuuhd-eu-west-1"
      },
      "violations": [
        {
          "policy": "ecc-aws-112-s3_bucket_versioning_mfa_delete_enabled"
        },
        {
          "policy": "ecc-aws-516-s3_event_notifications_enabled"
        }
      ]
    },
    {
      "region": "eu-west-1",
      "resource_type": "aws.s3",
      "service": "S3",
      "severity": "Unknown",
<<<<<<< HEAD
      "resource": {
        "id": "example-rulesets-dev",
        "name": "example-rulesets-dev",
        "arn": "arn:aws:s3:::example-rulesets-dev"
      },
      "violations": [
        {
          "policy": "ecc-aws-112-s3_bucket_versioning_mfa_delete_enabled"
        }
      ]
    },
    {
      "region": "eu-west-1",
      "resource_type": "aws.s3",
      "service": "S3",
      "severity": "Unknown",
      "resource": {
        "id": "example-reports-dev",
        "name": "example-reports-dev",
        "arn": "arn:aws:s3:::example-reports-dev"
      },
      "violations": [
        {
          "policy": "ecc-aws-112-s3_bucket_versioning_mfa_delete_enabled"
        },
        {
          "policy": "ecc-aws-516-s3_event_notifications_enabled"
        }
      ]
    },
    {
      "region": "eu-central-1",
      "resource_type": "aws.s3",
      "service": "S3",
      "severity": "Unknown",
      "resource": {
        "id": "example-artifacts",
        "name": "example-artifacts",
        "arn": "arn:aws:s3:::example-artifacts"
      },
      "violations": [
        {
          "policy": "ecc-aws-112-s3_bucket_versioning_mfa_delete_enabled"
        },
        {
          "policy": "ecc-aws-516-s3_event_notifications_enabled"
        }
      ]
    },
    {
      "region": "eu-west-3",
      "resource_type": "aws.s3",
      "service": "S3",
      "severity": "Unknown",
      "resource": {
        "id": "example-meta-storage-eu-west-3-par",
        "name": "example-meta-storage-eu-west-3-par",
        "arn": "arn:aws:s3:::example-meta-storage-eu-west-3-par"
      },
      "violations": [
        {
          "policy": "ecc-aws-112-s3_bucket_versioning_mfa_delete_enabled"
        }
      ]
    },
    {
      "region": "eu-north-1",
      "resource_type": "aws.s3",
      "service": "S3",
      "severity": "Unknown",
      "resource": {
        "id": "macro-delivery",
        "name": "macro-delivery",
        "arn": "arn:aws:s3:::macro-delivery"
      },
      "violations": [
        {
          "policy": "ecc-aws-112-s3_bucket_versioning_mfa_delete_enabled"
        }
      ]
    },
    {
      "region": "global",
      "resource_type": "aws.iam-group",
      "service": "Iam Group",
      "severity": "Unknown",
      "resource": {
        "id": "example-dev-extended-group",
        "name": "example-dev-extended-group",
        "arn": "arn:aws:iam::123456789012:group/example-dev-extended-group"
      },
      "violations": [
        {
          "policy": "ecc-aws-499-iam_group_has_users_check"
        }
      ]
    },
    {
      "region": "global",
      "resource_type": "aws.iam-group",
      "service": "Iam Group",
      "severity": "Unknown",
      "resource": {
        "id": "DeployGroupWithoutIAM",
        "name": "DeployGroupWithoutIAM",
        "arn": "arn:aws:iam::123456789012:group/DeployGroupWithoutIAM"
      },
      "violations": [
        {
          "policy": "ecc-aws-499-iam_group_has_users_check"
        }
      ]
    },
    {
      "region": "global",
      "resource_type": "aws.iam-group",
      "service": "Iam Group",
      "severity": "Unknown",
      "resource": {
        "id": "example-dev-group",
        "name": "example-dev-group",
        "arn": "arn:aws:iam::123456789012:group/example-dev-group"
      },
      "violations": [
        {
          "policy": "ecc-aws-499-iam_group_has_users_check"
        }
      ]
    },
    {
      "region": "eu-west-1",
      "resource_type": "aws.s3",
      "service": "S3",
      "severity": "Unknown",
      "resource": {
        "id": "example-meta-storage-eu-west-1-tmp",
        "name": "example-meta-storage-eu-west-1-tmp",
        "arn": "arn:aws:s3:::example-meta-storage-eu-west-1-tmp"
      },
      "violations": [
        {
          "policy": "ecc-aws-516-s3_event_notifications_enabled"
        }
      ]
    },
    {
      "region": "eu-west-1",
      "resource_type": "aws.ebs",
      "service": "Ebs",
      "severity": "Unknown",
      "resource": {
        "id": "vol-060f342d89d8bb757",
        "name": "vol-060f342d89d8bb757",
        "arn": "arn:aws:ec2:eu-west-1:123456789012:volume/vol-060f342d89d8bb757"
      },
      "violations": [
        {
          "policy": "ecc-aws-575-ebs_volumes_attached_to_stopped_ec2_instances"
        }
      ]
    },
    {
      "region": "eu-west-1",
      "resource_type": "aws.ebs",
      "service": "Ebs",
      "severity": "Unknown",
      "resource": {
        "id": "vol-080f1194e8b86e0a7",
        "name": "vol-080f1194e8b86e0a7",
        "arn": "arn:aws:ec2:eu-west-1:123456789012:volume/vol-080f1194e8b86e0a7"
      },
      "violations": [
        {
          "policy": "ecc-aws-575-ebs_volumes_attached_to_stopped_ec2_instances"
        }
      ]
    },
    {
      "region": "eu-west-1",
      "resource_type": "aws.ec2",
      "service": "Ec2",
      "severity": "Unknown",
      "resource": {
        "id": "i-0580697d712fb5b56",
        "name": "9cd23c4a-9970-4adf-97f9-9d74fb5f9673",
        "arn": "arn:aws:ec2:eu-west-1:123456789012:instance/i-0580697d712fb5b56"
      },
      "violations": [
        {
          "policy": "ecc-aws-490-ec2_token_hop_limit_check"
        }
      ]
    },
    {
      "region": "eu-west-1",
      "resource_type": "aws.ec2",
      "service": "Ec2",
      "severity": "Unknown",
      "resource": {
        "id": "i-0771a4eb028bda937",
        "name": "9cd23c4a-9970-4adf-97f9-9d74fb5f9673",
        "arn": "arn:aws:ec2:eu-west-1:123456789012:instance/i-0771a4eb028bda937"
      },
      "violations": [
        {
          "policy": "ecc-aws-490-ec2_token_hop_limit_check"
        }
      ]
    },
    {
      "region": "eu-west-1",
      "resource_type": "aws.ecr",
      "service": "Ecr",
      "severity": "Unknown",
      "resource": {
        "id": "example-developer-test",
        "name": "example-developer-test",
        "arn": "arn:aws:ecr:eu-west-1:123456789012:repository/example-developer-test"
      },
      "violations": [
        {
          "policy": "ecc-aws-229-ecr_repository_kms_encryption_enabled"
        }
      ]
    },
    {
      "region": "eu-west-1",
      "resource_type": "aws.ecr",
      "service": "Ecr",
      "severity": "Unknown",
      "resource": {
        "id": "application-dev",
        "name": "application-dev",
        "arn": "arn:aws:ecr:eu-west-1:123456789012:repository/application-dev"
      },
      "violations": [
        {
          "policy": "ecc-aws-229-ecr_repository_kms_encryption_enabled"
        }
      ]
=======
      "resources": {
        "eu-west-1": [
          {
            "id": "application-dev",
            "name": "application-dev",
            "arn": "arn:aws:ecr:eu-west-1:123456789012:repository/application-dev",
            "sre:date": 1729253920.7997608
          },
          {
            "id": "example-developer-test",
            "name": "example-developer-test",
            "arn": "arn:aws:ecr:eu-west-1:123456789012:repository/example-developer-test",
            "sre:date": 1729253920.7997608
          }
        ]
      }
>>>>>>> b464fd7d
    }
  ],
  "id": "123456789012"
}<|MERGE_RESOLUTION|>--- conflicted
+++ resolved
@@ -11,22 +11,15 @@
         "per": "DAY",
         "description": "Testing license",
         "valid_until": "2100-02-01T15:24:26.175778Z",
-<<<<<<< HEAD
         "valid_from": "2025-07-21T12:07:51.164456Z"
-=======
-        "valid_from": "2025-07-21T09:19:51.511515Z"
->>>>>>> b464fd7d
       }
     ],
     "is_automatic_scans_enabled": true,
     "in_progress_scans": 0,
     "finished_scans": 2,
     "succeeded_scans": 1,
-<<<<<<< HEAD
     "last_scan_date": "2025-07-21T00:07:52.074854Z",
-=======
     "last_scan_date": "2025-07-21T00:19:52.315331Z",
->>>>>>> b464fd7d
     "activated_regions": [
       "eu-north-1",
       "eu-west-1",
@@ -174,7 +167,6 @@
       "resource_type": "aws.security-group",
       "service": "Security Group",
       "severity": "Unknown",
-<<<<<<< HEAD
       "resource": {
         "id": "sg-0ae266faddaef17e9",
         "name": "packer-ssh-access",
@@ -185,30 +177,6 @@
           "policy": "ecc-aws-070-unused_ec2_security_groups"
         }
       ]
-=======
-      "resources": {
-        "eu-central-1": [
-          {
-            "id": "sg-05209ceeb761317e5",
-            "name": "west-eu",
-            "arn": "arn:aws:ec2:eu-central-1:123456789012:security-group/sg-05209ceeb761317e5",
-            "sre:date": 1729253757.393474
-          },
-          {
-            "id": "sg-0ae266faddaef17e9",
-            "name": "packer-ssh-access",
-            "arn": "arn:aws:ec2:eu-central-1:123456789012:security-group/sg-0ae266faddaef17e9",
-            "sre:date": 1729253757.393474
-          },
-          {
-            "id": "sg-09d19538187df66cf",
-            "name": "asia",
-            "arn": "arn:aws:ec2:eu-central-1:123456789012:security-group/sg-09d19538187df66cf",
-            "sre:date": 1729253757.393474
-          }
-        ]
-      }
->>>>>>> b464fd7d
     },
     {
       "region": "eu-central-1",
@@ -231,7 +199,6 @@
       "resource_type": "aws.security-group",
       "service": "Security Group",
       "severity": "Unknown",
-<<<<<<< HEAD
       "resource": {
         "id": "sg-09d19538187df66cf",
         "name": "asia",
@@ -242,37 +209,12 @@
           "policy": "ecc-aws-070-unused_ec2_security_groups"
         }
       ]
-=======
-      "resources": {
-        "eu-central-1": [
-          {
-            "id": "arn:aws:sns:eu-central-1:123456789012:dead",
-            "name": "9cd23c4a-9970-4adf-97f9-9d74fb5f9673",
-            "arn": "arn:aws:sns:eu-central-1:123456789012:dead",
-            "sre:date": 1729253769.274071
-          },
-          {
-            "id": "arn:aws:sns:eu-central-1:123456789012:m3-inspector-topic",
-            "name": "9cd23c4a-9970-4adf-97f9-9d74fb5f9673",
-            "arn": "arn:aws:sns:eu-central-1:123456789012:m3-inspector-topic",
-            "sre:date": 1729253769.274071
-          },
-          {
-            "id": "arn:aws:sns:eu-central-1:123456789012:testing-guard-duty-topic",
-            "name": "9cd23c4a-9970-4adf-97f9-9d74fb5f9673",
-            "arn": "arn:aws:sns:eu-central-1:123456789012:testing-guard-duty-topic",
-            "sre:date": 1729253769.274071
-          }
-        ]
-      }
->>>>>>> b464fd7d
     },
     {
       "region": "global",
       "resource_type": "aws.cloudtrail",
       "service": "Cloudtrail",
       "severity": "Unknown",
-<<<<<<< HEAD
       "resource": {
         "id": "arn:aws:cloudtrail:eu-central-1:111111111111:trail/testing-org",
         "name": "testing-org",
@@ -283,61 +225,12 @@
           "policy": "ecc-aws-374-cloudtrail_logs_data_events"
         }
       ]
-=======
-      "resources": {
-        "eu-west-1": [
-          {
-            "id": "appcomposer-4bzknnwy0n3wuuhd-eu-west-1",
-            "name": "appcomposer-4bzknnwy0n3wuuhd-eu-west-1",
-            "arn": "arn:aws:s3:::appcomposer-4bzknnwy0n3wuuhd-eu-west-1",
-            "sre:date": 1729253612.904913
-          },
-          {
-            "id": "example-reports-dev",
-            "name": "example-reports-dev",
-            "arn": "arn:aws:s3:::example-reports-dev",
-            "sre:date": 1729253612.904913
-          },
-          {
-            "id": "example-rulesets-dev",
-            "name": "example-rulesets-dev",
-            "arn": "arn:aws:s3:::example-rulesets-dev",
-            "sre:date": 1729253612.904913
-          }
-        ],
-        "eu-central-1": [
-          {
-            "id": "example-artifacts",
-            "name": "example-artifacts",
-            "arn": "arn:aws:s3:::example-artifacts",
-            "sre:date": 1729253612.904913
-          }
-        ],
-        "eu-north-1": [
-          {
-            "id": "macro-delivery",
-            "name": "macro-delivery",
-            "arn": "arn:aws:s3:::macro-delivery",
-            "sre:date": 1729253612.904913
-          }
-        ],
-        "eu-west-3": [
-          {
-            "id": "example-meta-storage-eu-west-3-par",
-            "name": "example-meta-storage-eu-west-3-par",
-            "arn": "arn:aws:s3:::example-meta-storage-eu-west-3-par",
-            "sre:date": 1729253612.904913
-          }
-        ]
-      }
->>>>>>> b464fd7d
     },
     {
       "region": "eu-central-1",
       "resource_type": "aws.sns",
       "service": "Sns",
       "severity": "Unknown",
-<<<<<<< HEAD
       "resource": {
         "id": "arn:aws:sns:eu-central-1:123456789012:testing-guard-duty-topic",
         "name": "9cd23c4a-9970-4adf-97f9-9d74fb5f9673",
@@ -348,37 +241,12 @@
           "policy": "ecc-aws-221-sns_kms_encryption_enabled"
         }
       ]
-=======
-      "resources": {
-        "global": [
-          {
-            "id": "DeployGroupWithoutIAM",
-            "name": "DeployGroupWithoutIAM",
-            "arn": "arn:aws:iam::123456789012:group/DeployGroupWithoutIAM",
-            "sre:date": 1729253695.934546
-          },
-          {
-            "id": "example-dev-group",
-            "name": "example-dev-group",
-            "arn": "arn:aws:iam::123456789012:group/example-dev-group",
-            "sre:date": 1729253695.934546
-          },
-          {
-            "id": "example-dev-extended-group",
-            "name": "example-dev-extended-group",
-            "arn": "arn:aws:iam::123456789012:group/example-dev-extended-group",
-            "sre:date": 1729253695.934546
-          }
-        ]
-      }
->>>>>>> b464fd7d
     },
     {
       "region": "eu-central-1",
       "resource_type": "aws.sns",
       "service": "Sns",
       "severity": "Unknown",
-<<<<<<< HEAD
       "resource": {
         "id": "arn:aws:sns:eu-central-1:123456789012:m3-inspector-topic",
         "name": "9cd23c4a-9970-4adf-97f9-9d74fb5f9673",
@@ -389,45 +257,12 @@
           "policy": "ecc-aws-221-sns_kms_encryption_enabled"
         }
       ]
-=======
-      "resources": {
-        "eu-west-1": [
-          {
-            "id": "example-meta-storage-eu-west-1-tmp",
-            "name": "example-meta-storage-eu-west-1-tmp",
-            "arn": "arn:aws:s3:::example-meta-storage-eu-west-1-tmp",
-            "sre:date": 1729253632.1969962
-          },
-          {
-            "id": "appcomposer-4bzknnwy0n3wuuhd-eu-west-1",
-            "name": "appcomposer-4bzknnwy0n3wuuhd-eu-west-1",
-            "arn": "arn:aws:s3:::appcomposer-4bzknnwy0n3wuuhd-eu-west-1",
-            "sre:date": 1729253632.1969962
-          },
-          {
-            "id": "example-reports-dev",
-            "name": "example-reports-dev",
-            "arn": "arn:aws:s3:::example-reports-dev",
-            "sre:date": 1729253632.1969962
-          }
-        ],
-        "eu-central-1": [
-          {
-            "id": "example-artifacts",
-            "name": "example-artifacts",
-            "arn": "arn:aws:s3:::example-artifacts",
-            "sre:date": 1729253632.1969962
-          }
-        ]
-      }
->>>>>>> b464fd7d
     },
     {
       "region": "eu-central-1",
       "resource_type": "aws.sns",
       "service": "Sns",
       "severity": "Unknown",
-<<<<<<< HEAD
       "resource": {
         "id": "arn:aws:sns:eu-central-1:123456789012:dead",
         "name": "9cd23c4a-9970-4adf-97f9-9d74fb5f9673",
@@ -438,24 +273,6 @@
           "policy": "ecc-aws-221-sns_kms_encryption_enabled"
         }
       ]
-=======
-      "resources": {
-        "eu-west-1": [
-          {
-            "id": "vol-080f1194e8b86e0a7",
-            "name": "vol-080f1194e8b86e0a7",
-            "arn": "arn:aws:ec2:eu-west-1:123456789012:volume/vol-080f1194e8b86e0a7",
-            "sre:date": 1729253990.192673
-          },
-          {
-            "id": "vol-060f342d89d8bb757",
-            "name": "vol-060f342d89d8bb757",
-            "arn": "arn:aws:ec2:eu-west-1:123456789012:volume/vol-060f342d89d8bb757",
-            "sre:date": 1729253990.192673
-          }
-        ]
-      }
->>>>>>> b464fd7d
     },
     {
       "region": "eu-west-1",
@@ -481,7 +298,6 @@
       "resource_type": "aws.s3",
       "service": "S3",
       "severity": "Unknown",
-<<<<<<< HEAD
       "resource": {
         "id": "example-rulesets-dev",
         "name": "example-rulesets-dev",
@@ -722,24 +538,6 @@
           "policy": "ecc-aws-229-ecr_repository_kms_encryption_enabled"
         }
       ]
-=======
-      "resources": {
-        "eu-west-1": [
-          {
-            "id": "application-dev",
-            "name": "application-dev",
-            "arn": "arn:aws:ecr:eu-west-1:123456789012:repository/application-dev",
-            "sre:date": 1729253920.7997608
-          },
-          {
-            "id": "example-developer-test",
-            "name": "example-developer-test",
-            "arn": "arn:aws:ecr:eu-west-1:123456789012:repository/example-developer-test",
-            "sre:date": 1729253920.7997608
-          }
-        ]
-      }
->>>>>>> b464fd7d
     }
   ],
   "id": "123456789012"
