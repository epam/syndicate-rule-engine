--- conflicted
+++ resolved
@@ -3,11 +3,8 @@
 
 from modular_sdk.commons.trace_helper import tracer_decorator
 
-<<<<<<< HEAD
 from helpers import RequestContext
-=======
 from helpers.constants import ServiceOperationType
->>>>>>> 4d2bce31
 from helpers.lambda_response import (
     LambdaOutput,
     MetricsUpdateException,
@@ -35,13 +32,15 @@
         self._registry = registry
 
     @classmethod
-<<<<<<< HEAD
     def build(cls) -> "MetricsUpdater":
         return cls(
             registry=ProcessorsRegistry.build(),
         )
 
-    @tracer_decorator(is_job=True, component="metrics")
+    @tracer_decorator(
+        is_job=True, 
+        component=ServiceOperationType.UPDATE_METRICS.value,
+    )
     def handle_request(
         self,
         event: MutableMapping,
@@ -50,27 +49,6 @@
         data_type = event.get(DATA_TYPE_KEY, "")
         processor = self._registry.get_processor(data_type)
 
-=======
-    def build(cls) -> 'MetricsUpdater':
-        return cls()
-
-    @tracer_decorator(
-        is_job=True, 
-        component=ServiceOperationType.UPDATE_METRICS.value,
-    )
-    def handle_request(self, event, context):
-        # todo validate event
-        dt = event.get('data_type')
-        match dt:
-            case 'findings':
-                handler = FindingsUpdater.build()
-            case 'metrics':
-                handler = MetricsCollector.build()
-            case _:
-                raise ResponseFactory(HTTPStatus.BAD_REQUEST).message(
-                    f'Invalid pipeline type {dt}'
-                ).exc()
->>>>>>> 4d2bce31
         try:
             self._execute_processor_chain(
                 processor=processor,
