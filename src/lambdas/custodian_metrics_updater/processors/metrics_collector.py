--- conflicted
+++ resolved
@@ -23,10 +23,7 @@
     Severity,
 )
 from helpers.log_helper import get_logger
-from helpers.reports import (
-    resource_type_from_service,
-    service_from_resource_type,
-)
+from helpers.reports import service_from_resource_type
 from helpers.system_customer import SystemCustomer
 from helpers.time_helper import utc_datetime, utc_iso
 from models.metrics import ReportMetrics
@@ -433,12 +430,6 @@
                 data['resources_violated'] = ov[1]['resources_violated']
                 for rule in data['data']:
                     rule_meta = ctx.metadata.rule(rule.policy)
-<<<<<<< HEAD
-                    rule.resource_type = resource_type_from_service(
-                        rule_meta.service
-                    )
-=======
->>>>>>> 6c529e51
                     rule.service = rule_meta.service
                     rule.severity = rule_meta.severity
 
