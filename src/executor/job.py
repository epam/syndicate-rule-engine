--- conflicted
+++ resolved
@@ -890,7 +890,6 @@
         raise ExecutorException(ExecutorError.LM_DID_NOT_ALLOW)
 
 
-<<<<<<< HEAD
 def update_metadata():
     from itertools import chain
     import operator
@@ -957,14 +956,6 @@
     )
 
 
-def upload_to_dojo(job_ids: Iterable[str]):
-    _ts = SP.modular_client.tenant_service()
-    _ps = SP.platform_service
-    _rs = SP.report_service
-    _ls = SP.license_service
-    _is = SP.integration_service
-    _dds = SP.defect_dojo_service
-=======
 def import_to_dojo(
     job: AmbiguousJob,
     tenant: Tenant,
@@ -980,7 +971,6 @@
         tenant=tenant,
         send_after_job=send_after_job,
     ):
->>>>>>> 428ae6b2
 
         convertor = ShardCollectionDojoConvertor.from_scan_type(
             configuration.scan_type, cloud, metadata
