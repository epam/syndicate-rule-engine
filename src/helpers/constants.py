--- conflicted
+++ resolved
@@ -425,10 +425,7 @@
     SERVICE_MODE = 'SRE_SERVICE_MODE', ('CAAS_SERVICE_MODE', )
     SYSTEM_CUSTOMER_NAME = 'SRE_SYSTEM_CUSTOMER_NAME', ('SYSTEM_CUSTOMER_NAME',), DEFAULT_SYSTEM_CUSTOMER
     LOG_LEVEL = 'SRE_LOG_LEVEL', ('CAAS_LOG_LEVEL', ), 'INFO'
-<<<<<<< HEAD
-=======
     EXECUTOR_LOGS_FILENAME = 'SRE_EXECUTOR_LOGS_FILENAME', ()
->>>>>>> 7691ba14
 
     # inner envs (they are set automatically when request comes)
     # TODO: remove them and use some ctx object as place for this data
@@ -518,12 +515,9 @@
     # Celery
     CELERY_BROKER_URL = 'SRE_CELERY_BROKER_URL', ('CAAS_CELERY_BROKER_URL', )
 
-<<<<<<< HEAD
-=======
     # Cloud Custodian
     CC_LOG_LEVEL = 'SRE_CC_LOG_LEVEL', (), 'INFO'
 
->>>>>>> 7691ba14
     @classmethod
     def is_docker(cls) -> bool:
         return cls.SERVICE_MODE.get() == 'docker'
@@ -537,10 +531,6 @@
 
     # common
     AWS_REGION = 'AWS_REGION', 'us-east-1'
-<<<<<<< HEAD
-    BATCH_JOB_LIFETIME_MINUTES = 'SRE_BATCH_JOB_LIFETIME_MINUTES', ('CAAS_BATCH_JOB_LIFETIME_MINUTES', ), '120'
-=======
->>>>>>> 7691ba14
     SYSTEM_CUSTOMER_NAME = 'SRE_SYSTEM_CUSTOMER_NAME', ('SYSTEM_CUSTOMER_NAME', ), DEFAULT_SYSTEM_CUSTOMER
 
     # specific to executor
