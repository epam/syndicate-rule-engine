--- conflicted
+++ resolved
@@ -517,11 +517,7 @@
         if not Setting.get_nullable(SettingKey.SYSTEM_CUSTOMER):
             _LOG.info('Setting system customer name')
             Setting(
-<<<<<<< HEAD
-                name=CAASEnv.SYSTEM_CUSTOMER_NAME.value, value=DEFAULT_SYSTEM_CUSTOMER
-=======
                 name=SettingKey.SYSTEM_CUSTOMER.value, value=DEFAULT_SYSTEM_CUSTOMER
->>>>>>> 7691ba14
             ).save()
         Setting(name=SettingKey.SEND_REPORTS, value=True).save()
         users_client = SP.users_client
