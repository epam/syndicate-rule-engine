--- conflicted
+++ resolved
@@ -40,11 +40,8 @@
     from services.chronicle_service import ChronicleInstanceService
     from services.reports import ReportMetricsService
     from services.metadata import MetadataProvider
-<<<<<<< HEAD
     from services.cadf_event_sender import CadfEventSender
-=======
     from services.service_operation_service import ServiceOperationService
->>>>>>> 4d2bce31
     from modular_sdk.modular import ModularServiceProvider
 
 
@@ -320,13 +317,11 @@
         return ResourceExceptionsService()
 
     @cached_property
-<<<<<<< HEAD
-    def cadf_event_sender(self) -> 'CadfEventSender':
-        from services.cadf_event_sender import CadfEventSender
-        return CadfEventSender(rabbitmq_service=self.rabbitmq_service)
-=======
     def service_operation_service(self) -> 'ServiceOperationService':
         from services.service_operation_service import ServiceOperationService
         return ServiceOperationService()
-    
->>>>>>> 4d2bce31
+
+    @cached_property
+    def cadf_event_sender(self) -> 'CadfEventSender':
+        from services.cadf_event_sender import CadfEventSender
+        return CadfEventSender(rabbitmq_service=self.rabbitmq_service)