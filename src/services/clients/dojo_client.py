--- conflicted
+++ resolved
@@ -1,23 +1,12 @@
 from collections import defaultdict
 from datetime import datetime
-<<<<<<< HEAD
-from typing import Generator
-from collections import defaultdict
-import os
-=======
-from typing import Generator, TypedDict, TYPE_CHECKING
->>>>>>> 562b21d7
+from typing import Generator, TYPE_CHECKING
 
 import msgspec
 import requests
 
-<<<<<<< HEAD
-from helpers import batches_with_critic
-from helpers.constants import HTTPMethod, CAASEnv
-=======
 from helpers import encode_into
 from helpers.constants import CAASEnv, HTTPMethod
->>>>>>> 562b21d7
 from helpers.log_helper import get_logger
 
 if TYPE_CHECKING:
@@ -30,8 +19,6 @@
     __slots__ = ('_url', '_session')
 
     encoder = msgspec.json.Encoder()
-
-    _payload_size_limit = CAASEnv.DOJO_PAYLOAD_SIZE_LIMIT_BYTES.as_int()
 
     def __init__(self, url: str, api_key: str):
         """
@@ -60,57 +47,7 @@
         if resp is None or not resp.ok:
             return
         return resp.json()
-    
-    @staticmethod
-    def _load_json(resp) -> dict | list | None:
-        try:
-            return resp.json()
-        except Exception:
-            return
-    
-    def _batches(self, entities: list
-                 ) -> Generator[list[dict], None, None]:
-        """
-        Dojo accepts only payloads of limited size. 
-        This function batch data into batches 
-        that can't be bigger than specified limit
-        :param entities:
-        :return:
-        """
-        yield from batches_with_critic(
-            iterable = entities, 
-            critic = lambda x: len(self.encoder.encode(x))+2, # +2 for spaces and commas
-            limit = self._payload_size_limit,
-            drop_violating_items=True
-        )
-    
-    @staticmethod
-    def _generate_mock_findings(n: int) -> list[dict]:
-        return [{
-            'title': f'Mock finding {i}',
-            'date': '2025-05-15T11:20:00.070237+00:00',
-            'description': f'Mock description {i}',
-            'severity': 'Medium',
-            'files': {
-                'title': f'mock_file_{i}.csv',
-                'data': os.urandom(1024)
-            }
-        } for i in range(n)]
 
-<<<<<<< HEAD
-    def import_scan(self, scan_type: str, scan_date: datetime,
-                    product_type_name: str,
-                    product_name: str, engagement_name: str, test_title: str,
-                    data: dict|list, auto_create_context: bool = True,
-                    tags: list[str] | None = None, reimport: bool = True,
-                    ) -> tuple[dict[str, int], list]:
-        if isinstance(data, dict):
-            data = data['findings']
-        
-        result = defaultdict(int)
-        failure_codes = []
-        for batch in self._batches(data):
-=======
     @staticmethod
     def _load_json(resp) -> dict | list | None:
         try:
@@ -200,7 +137,6 @@
             else:
                 tt = f'{test_title}'
 
->>>>>>> 562b21d7
             resp = self._request(
                 path='/reimport-scan/' if reimport else '/import-scan/',
                 method=HTTPMethod.POST,
@@ -208,19 +144,6 @@
                     'product_type_name': product_type_name,
                     'product_name': product_name,
                     'engagement_name': engagement_name,
-<<<<<<< HEAD
-                    'test_title': test_title,
-                    'auto_create_context': auto_create_context,
-                    'tags': tags or [],
-                    'scan_type': scan_type,
-                    'scan_date': scan_date.date().isoformat()
-                },
-                files={
-                    'file': ('report.json', self.encoder.encode({'findings': batch}))
-                }
-            )
-            
-=======
                     'test_title': tt,
                     'auto_create_context': auto_create_context,
                     'tags': tags or [],
@@ -230,18 +153,13 @@
                 files={'file': ('report.json', buf)},
             )
 
->>>>>>> 562b21d7
             if resp is None or not resp.ok:
                 _LOG.warning(f'Error occurred. Resp: {self._load_json(resp)}')
                 result['failure'] += 1
                 failure_codes.append(getattr(resp, 'status_code', None))
             else:
                 result['success'] += 1
-<<<<<<< HEAD
-        
-=======
 
->>>>>>> 562b21d7
         return result, failure_codes
 
     def _request(
