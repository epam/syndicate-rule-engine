--- conflicted
+++ resolved
@@ -99,7 +99,6 @@
         )
         self._client = self.resource.meta.client
         _LOG.info('Minio connection was successfully initialized')
-<<<<<<< HEAD
 
     def _init_s3(self) -> None:
         self._resource = Boto3ClientFactory(self.service_name).build_resource(
@@ -108,16 +107,6 @@
         self._client = self._resource.meta.client
         _LOG.info('S3 connection was successfully initialized')
 
-=======
-
-    def _init_s3(self) -> None:
-        self._resource = Boto3ClientFactory(self.service_name).build_resource(
-            region_name=CAASEnv.AWS_REGION.get(), config=self._base_config()
-        )
-        self._client = self._resource.meta.client
-        _LOG.info('S3 connection was successfully initialized')
-
->>>>>>> 7691ba14
     @property
     def client(self):
         if self._client is None:
