import json
from pathlib import Path

import click

<<<<<<< HEAD
from srecli.group import ContextObj, ViewCommand, cli_response, \
    dojo_product_option, dojo_engagement_option, dojo_test_option
=======
from srecli.group import (
    ContextObj, ViewCommand, cli_response,
    DYNAMIC_DATE_ONLY_EXAMPLE, DYNAMIC_DATE_ONLY_PAST_EXAMPLE
)
>>>>>>> a698f4cc
from srecli.group import limit_option, next_option, tenant_option, \
    build_tenant_option, response
from srecli.group.job_scheduled import scheduled
from srecli.service.constants import Env
from srecli.service.constants import JobState, TenantModel
from srecli.service.creds import AWSCredentialsResolver, \
    AZURECredentialsResolver, GOOGLECredentialsResolver, CredentialsLookupError
from srecli.service.logger import get_logger

_LOG = get_logger(__name__)

attributes_order = 'id', 'tenant_name', 'status', 'submitted_at',


@click.group(name='job')
def job():
    """Manages jobs"""


@job.command(cls=ViewCommand, name='describe')
@click.option('--job_id', '-id', type=str, required=False,
              help='Job id to describe')
@tenant_option
@click.option('--status', '-s', type=click.Choice(tuple(JobState.iter())),
              required=False, help='Status to query jobs by')
@click.option('--from_date', '-from', type=str,
              help='Query jobs from this date. Accepts date ISO string. '
                   f'Example: {DYNAMIC_DATE_ONLY_PAST_EXAMPLE}')
@click.option('--to_date', '-to', type=str,
              help='Query jobs till this date. Accepts date ISO string. '
                   f'Example: {DYNAMIC_DATE_ONLY_EXAMPLE}')
@limit_option
@next_option
@cli_response(attributes_order=attributes_order)
def describe(ctx: ContextObj, job_id: str, tenant_name: str, customer_id: str,
             limit: int, next_token: str, status: str, from_date: str,
             to_date: str):
    """
    Describes Scans
    """

    if job_id and tenant_name:
        raise click.ClickException(
            'You do not have to specify account of tenant name '
            'if job id is specified.'
        )
    if job_id:
        return ctx['api_client'].job_get(job_id, customer_id=customer_id)
    dct = {
        'tenant_name': tenant_name,
        'customer_id': customer_id,
        'limit': limit,
        'next_token': next_token,
        'status': status,
        'from': from_date,
        'to': to_date
    }
    return ctx['api_client'].job_list(**dct)


@job.command(cls=ViewCommand, name='submit')
@build_tenant_option(required=True)
@click.option('--ruleset', '-rs', type=str, required=False,
              multiple=True,
              help='Rulesets to scan. If not specified, all available by '
                   'license rulesets will be used')
@click.option('--region', '-r', type=str, required=False,
              multiple=True,
              help='Regions to scan. If not specified, '
                   'all active regions will be used')
@click.option('--rules_to_scan', required=False, multiple=True, type=str,
              help='Rules that must be scanned. Ruleset must contain them. '
                   'You can specify some subpart of rule names. SRE '
                   'will try to resolve the full names: aws-002 -> '
                   'ecc-aws-002-encryption... Also you can specify some part '
                   'that is common to multiple rules. All the them will be '
                   'resolved: postgresql -> [ecc-aws-001-postgresql..., '
                   'ecc-aws-002-postgresql...]. This CLI param can accept '
                   'both raw rule names and path to file with JSON list '
                   'of rules')
@click.option('--license_key', '-lk', required=False, type=str,
              help='License key to utilize for this job in case an ambiguous '
                   'situation occurs')
@click.option('--aws_access_key_id', type=str, help='AWS access key')
@click.option('--aws_secret_access_key', type=str, help='AWS secret key')
@click.option('--aws_session_token', type=str, help='AWS session token')
@click.option('--azure_subscription_id',  type=str,
              help='Azure subscription id')
@click.option('--azure_tenant_id', type=str, help='Azure tenant id')
@click.option('--azure_client_id', type=str, help='Azure client id')
@click.option('--azure_client_secret', type=str, help='Azure client secret')
@click.option('--google_application_credentials_path', type=str,
              help='Path to file with google credentials')
@click.option('--only_preconfigured_credentials', is_flag=True,
              help='Specify flag to ignore any credentials that can be found '
                   'in cli session and use those that are preconfigured '
                   'by admin')
@dojo_product_option
@dojo_engagement_option
@dojo_test_option
@cli_response(attributes_order=attributes_order)
def submit(
    ctx: ContextObj,
    tenant_name: str,
    ruleset: tuple[str, ...],
    region: tuple[str, ...],
    customer_id: str | None,
    rules_to_scan: tuple[str, ...],
    license_key: str,
    aws_access_key_id: str | None,
    aws_secret_access_key: str | None,
    aws_session_token: str | None,
    azure_subscription_id: str | None,
    azure_tenant_id: str | None,
    azure_client_id: str | None,
    azure_client_secret: str | None,
    google_application_credentials_path: str | None,
    only_preconfigured_credentials: bool,
    dojo_product: str | None,
    dojo_engagement: str | None,
    dojo_test: str | None,
):
    """
    Submits a job to scan either AWS, AZURE or GOOGLE account
    """
    resp = ctx['api_client'].tenant_get(tenant_name, customer_id=customer_id)
    # todo cache in temp files
    if not resp.was_sent or not resp.ok:
        return resp
    tenant: TenantModel = next(resp.iter_items())
    match tenant['cloud']:
        case 'AWS': resolver = AWSCredentialsResolver(tenant)
        case 'AZURE': resolver = AZURECredentialsResolver(tenant)
        case 'GOOGLE' | 'GCP': resolver = GOOGLECredentialsResolver(tenant)
        case _: return response('Not supported tenant cloud')  # newer happen

    if only_preconfigured_credentials:
        creds = {}
    else:
        try:
            creds = resolver.resolve(
                aws_access_key_id=aws_access_key_id,
                aws_secret_access_key=aws_secret_access_key,
                aws_session_token=aws_session_token,
                azure_subscription_id=azure_subscription_id,
                azure_tenant_id=azure_tenant_id,
                azure_client_id=azure_client_id,
                azure_client_secret=azure_client_secret,
                google_application_credentials_path=google_application_credentials_path
            )
        except CredentialsLookupError as e:
            _LOG.warning(f'Could not find credentials: {e}')
            creds = {}

    return ctx['api_client'].job_post(
        tenant_name=tenant_name,
        target_rulesets=ruleset,
        target_regions=region,
        credentials=creds,
        customer_id=customer_id,
        rules_to_scan=load_rules_to_scan(rules_to_scan),
        license_key=license_key,
        dojo_product=dojo_product,
        dojo_engagement=dojo_engagement,
        dojo_test=dojo_test,
    )


@job.command(cls=ViewCommand, name='submit_k8s')
@click.option('-pid', '--platform_id', required=True, type=str)
@click.option('--ruleset', '-rs', type=str, required=False,
              multiple=True,
              help='Rulesets to scan. If not specified, all available by '
                   'license rulesets will be used')
@click.option('--license_key', '-lk', required=False, type=str,
              help='License key to utilize for this job in case an ambiguous '
                   'situation occurs')
@click.option('--token', '-t', type=str, required=False,
              help='Short-lived token to perform k8s scan with')
@dojo_product_option
@dojo_engagement_option
@dojo_test_option
@cli_response()
def submit_k8s(
    ctx: ContextObj,
    platform_id: str,
    ruleset: tuple,
    license_key: str,
    customer_id: str | None,
    token: str | None,
    dojo_product: str | None,
    dojo_engagement: str | None,
    dojo_test: str | None,
):
    """
    Submits a job for kubernetes cluster
    """
    return ctx['api_client'].k8s_job_post(
        platform_id=platform_id,
        target_rulesets=ruleset,
        customer_id=customer_id,
        token=token,
        license_key=license_key,
        dojo_product=dojo_product,
        dojo_engagement=dojo_engagement,
        dojo_test=dojo_test,
    )


@job.command(cls=ViewCommand, name='terminate')
@click.option('--job_id', '-id', type=str, required=True,
              help='Job id to terminate')
@cli_response()
def terminate(ctx: ContextObj, job_id: str, customer_id):
    """
    Terminates Scan
    """
    return ctx['api_client'].job_delete(job_id=job_id, customer_id=customer_id)


job.add_command(scheduled)


def load_rules_to_scan(rules_to_scan: tuple[str, ...]) -> list:
    """
    Each item of the tuple can be either a raw rule id, or path to a file
    containing json with ids or just a JSON string. This method resolves it
    :param rules_to_scan:
    :return:
    """
    rules = set()
    for item in rules_to_scan:
        path = Path(item)
        if path.exists():
            try:
                with open(path, 'r') as fp:
                    content = fp.read()
            except Exception as e:  # file read error
                content = '[]'  # todo raise
        else:
            content = item
        try:
            loaded = json.loads(content)
            if isinstance(loaded, list):
                rules.update(loaded)
        except json.JSONDecodeError as e:
            rules.add(content)
    return list(rules)


if Env.DEVELOPER_MODE.get():
    from srecli.group.job_event import event

    job.add_command(event)<|MERGE_RESOLUTION|>--- conflicted
+++ resolved
@@ -3,15 +3,11 @@
 
 import click
 
-<<<<<<< HEAD
-from srecli.group import ContextObj, ViewCommand, cli_response, \
-    dojo_product_option, dojo_engagement_option, dojo_test_option
-=======
 from srecli.group import (
     ContextObj, ViewCommand, cli_response,
-    DYNAMIC_DATE_ONLY_EXAMPLE, DYNAMIC_DATE_ONLY_PAST_EXAMPLE
+    DYNAMIC_DATE_ONLY_EXAMPLE, DYNAMIC_DATE_ONLY_PAST_EXAMPLE,
+dojo_product_option, dojo_engagement_option, dojo_test_option
 )
->>>>>>> a698f4cc
 from srecli.group import limit_option, next_option, tenant_option, \
     build_tenant_option, response
 from srecli.group.job_scheduled import scheduled
