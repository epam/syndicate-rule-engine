--- conflicted
+++ resolved
@@ -8,15 +8,12 @@
 - Changed an alias name from `-l` to `-loc` for the `--location` parameter in the command `resource exception describe` because of duplication with the `--limit` parameter alias in the same command
 - Added the flag `--include_expired` to the command `resource exception describe` to allow retrieving expired resource exceptions
 - Added the `--overwrite` flag to the `ruleset release` command, enabling overwriting of an existing ruleset version
-- Fixed an issue with formatting datetime for `sre setting lm config describe` command
 - Updated `--expiration` parameter help text to clarify UTC interpretation for naive datetime values
-<<<<<<< HEAD
 - Added `sre metadata update` command to updating locally stored metadata
-=======
 - Updated help messages for date parameters to use dynamic date examples in `sre role add|update`, `sre job describe` and `sre metrics status` commands
 - Added `dojo_product`, `dojo_engagement`, and `dojo_test` parameters to commands `job submit`, `job submit_k8s`, and `repot push dojo`
 - Fixed an issue with `--google_application_credentials_path` parameter not being recognized as a file parameter in `re job submit` command when SRE CLI is installed as a module within Modular API, causing "${file} not found" error
->>>>>>> 428ae6b2
+- Fixed an issue with formatting datetime for `sre setting lm config describe` command
 
 ## [5.9.0] - 2025-09-15
 - Multiple options' help messages extended with the word `[multiple]`
