--- conflicted
+++ resolved
@@ -10,12 +10,9 @@
 - Added the `--overwrite` flag to the `ruleset release` command, enabling overwriting of an existing ruleset version
 - Fixed an issue with formatting datetime for `sre setting lm config describe` command
 - Updated `--expiration` parameter help text to clarify UTC interpretation for naive datetime values
-<<<<<<< HEAD
-- Fixed an issue with `--google_application_credentials_path` parameter not being recognized as a file parameter in `re job submit` command when SRE CLI is installed as a module within Modular API, causing "${file} not found" error
-=======
 - Updated help messages for date parameters to use dynamic date examples in `sre role add|update`, `sre job describe` and `sre metrics status` commands
 - Added `dojo_product`, `dojo_engagement`, and `dojo_test` parameters to commands `job submit`, `job submit_k8s`, and `repot push dojo`
->>>>>>> 15c2cca6
+- Fixed an issue with `--google_application_credentials_path` parameter not being recognized as a file parameter in `re job submit` command when SRE CLI is installed as a module within Modular API, causing "${file} not found" error
 
 ## [5.9.0] - 2025-09-15
 - Multiple options' help messages extended with the word `[multiple]`
