--- conflicted
+++ resolved
@@ -5,17 +5,14 @@
 The format is based on [Keep a Changelog](https://keepachangelog.com/en/1.0.0/),
 and this project adheres to [Semantic Versioning](https://semver.org/spec/v2.0.0.html).
 
-<<<<<<< HEAD
 ## [5.11.0] - 2025-06-11
 - updated `modular-sdk` version to `7.1.0`
 - updated minio server inside chart to `RELEASE.2025-05-24T17-08-30Z`
 - updated vault server inside chart to `1.19.5`
 - updated Cloud Custodian to `0.9.45`.
-=======
-## [5.11.0] - 2025-06-04
 - [EPMCEOOS-5765] added validations whether tenants exists for all "activation" endpoints
 - [EPMCEOOS-6545] make `describe regions` AWS permission not required for job to start; fail a job if all its rules have failed.
->>>>>>> a595f7b6
+
 
 ## [5.10.0] - 2025-05-14
 - changed dojo client to import scans in batches
