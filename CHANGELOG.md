--- conflicted
+++ resolved
@@ -10,10 +10,6 @@
 - Added the parameter `overwrite` to the `POST /rulesets/release` endpoint that allows to overwrite existing ruleset version
 - Added the possibility to configure gunicorn workers timeout via the `SRE_GUNICORN_WORKERS_TIMEOUT` env variable
 - Push to Defect Dojo changed from synchronous to asynchronous
-<<<<<<< HEAD
-- Fixed an issue with creating resource exceptions with the same parameters
-
-=======
 - Added user guide and commands reference guide to the documentation
 - Disabled the plugin `gcp_cloudrun`
 - Fixed an issue with filtering resource exceptions by `--tags_filters`
@@ -21,7 +17,7 @@
 - Fixed issue with kube-confid file during k8s scan
 - Fixed an issue with describing rules by the cloud name
 - Fixed an issue with handling the `expiration` parameter in `sre role add/update` commands
->>>>>>> 4a43728e
+- Fixed an issue with creating resource exceptions with the same parameters
 
 ## [5.14.0] - 2025-10-03
 - Updated the ami-initialize.sh script
