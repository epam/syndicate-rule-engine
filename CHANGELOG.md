--- conflicted
+++ resolved
@@ -6,14 +6,10 @@
 and this project adheres to [Semantic Versioning](https://semver.org/spec/v2.0.0.html).
 
 ## [5.10.0] - 2025-05-14
-<<<<<<< HEAD
-- added 35 days ttl for findings snapshots
 - changed dojo client to import scans in batches
-=======
 - added 65 days ttl for findings snapshots
 - added errors information to internal shard parts
 - fixed versions comparing issue inside `sre-init`
->>>>>>> 562b21d7
 
 ## [5.9.0] - 2025-04-29
 - added warnings to jobs
