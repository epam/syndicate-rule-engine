--- conflicted
+++ resolved
@@ -7,6 +7,7 @@
 
 ## [5.15.0] - 2025-11-06
 - Added hiding expired resource exceptions
+- Fixed an issue with filtering resource exceptions by `--tags_filters`
 - Added the parameter `overwrite` to the `POST /rulesets/release` endpoint that allows to overwrite existing ruleset version
 - Added the possibility to configure gunicorn workers timeout via the `SRE_GUNICORN_WORKERS_TIMEOUT` env variable
 - Push to Defect Dojo changed from synchronous to asynchronous
@@ -16,11 +17,8 @@
 - Fixed plugin `aws.workspaces-directory.filter.check-vpc-endpoints-availability`
 - Fixed issue with kube-confid file during k8s scan
 - Fixed an issue with describing rules by the cloud name
-<<<<<<< HEAD
+- Fixed an issue with handling the `expiration` parameter in `sre role add/update` commands
 - Added the possibility to submit jobs and push reports to dojo with custom `product`, `engagement`, and `test` names
-=======
-- Fixed an issue with handling the `expiration` parameter in `sre role add/update` commands
->>>>>>> 4a43728e
 
 ## [5.14.0] - 2025-10-03
 - Updated the ami-initialize.sh script
