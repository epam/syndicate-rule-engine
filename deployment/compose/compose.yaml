version: "3.8"
services:
  modular-api:
    image: public.ecr.aws/x4s4z8e1/syndicate/modular-api:5.4.0-rule-engine
    container_name: modular-api
    ports:
      - "8085:8085"
    environment:
      MODULAR_API_INIT_PASSWORD: "${MODULAR_API_INIT_PASSWORD:-systempassword}"
      MODULAR_API_SECRET_KEY: "${MODULAR_API_SECRET_KEY:-KXt3HbrdpxegB1uThnZamlE2kQR89L7w=}"
      MODULAR_API_MODE: onprem
      MODULAR_API_MONGO_URI: "${MODULAR_API_MONGO_URI:-mongodb://mongouser:mongopassword@mongo:27017/}"
      MODULAR_API_MONGO_DATABASE: "${MODULAR_API_MONGO_DATABASE:-modular-api}"
      MODULAR_CLI_VAULT_TOKEN: "${SRE_VAULT_TOKEN:-token}"
      MODULAR_CLI_VAULT_ADDR: http://vault:8200
    depends_on:
      mongo:
        condition: service_healthy
    restart: always
    profiles:
      - modular-api
    networks:
      - rule-engine-net
  modular-service:
    image: public.ecr.aws/x4s4z8e1/syndicate/modular-service:5.4.0
    container_name: modular-service
    ports:
      - "8040:8040"
    environment:
      MODULAR_SERVICE_SYSTEM_USER_PASSWORD: "${MODULAR_SERVICE_SYSTEM_USER_PASSWORD:-systempassword}"
      MODULAR_SERVICE_VAULT_ENDPOINT: http://vault:8200
<<<<<<< HEAD
      MODULAR_SERVICE_VAULT_TOKEN: "${CAAS_VAULT_TOKEN:-token}"
      MODULAR_SERVICE_MONGO_URI: "mongodb://${CAAS_MONGO_USERNAME:-mongouser}:${CAAS_MONGO_PASSWORD:-mongopassword}@mongo:27017/"
      MODULAR_SERVICE_MONGO_DATABASE: "${CAAS_MONGO_DATABASE:-custodian_as_a_service}"
      MODULAR_SDK_SERVICE_MODE: docker
      MODULAR_SDK_MONGO_DB_NAME: "${CAAS_MONGO_DATABASE:-custodian_as_a_service}"
      MODULAR_SDK_MONGO_URI: "mongodb://${CAAS_MONGO_USERNAME:-mongouser}:${CAAS_MONGO_PASSWORD:-mongopassword}@mongo:27017/"
      MODULAR_SDK_VAULT_TOKEN: "${CAAS_VAULT_TOKEN:-token}"
      MODULAR_SDK_VAULT_URL: "http://vault:8200"
=======
      MODULAR_SERVICE_VAULT_TOKEN: "${SRE_VAULT_TOKEN:-token}"
      MODULAR_SERVICE_MONGO_URI: "${MODULAR_SERVICE_MONGO_URI:-mongodb://mongouser:mongopassword@mongo:27017/}"
      MODULAR_SERVICE_MONGO_DATABASE: "${SRE_MONGO_DB_NAME:-syndicate-rule-engine}"
      MODULAR_SDK_SERVICE_MODE: docker
      MODULAR_SDK_MONGO_DB_NAME: "${SRE_MONGO_DB_NAME:-syndicate-rule-engine}"
      MODULAR_SDK_MONGO_URI: "${MODULAR_SDK_MONGO_URI:-mongodb://mongouser:$mongopassword@mongo:27017/}"
      MODULAR_SDK_VAULT_TOKEN: "${SRE_VAULT_TOKEN:-token}"
      MODULAR_SDK_VAULT_URL: "http://vault:8200"
      MODULAR_SDK_APPLICATION_NAME: syndicate-rule-engine
>>>>>>> 7691ba14
    depends_on:
      mongo:
        condition: service_healthy
      vault:
        condition: service_healthy
    restart: always
    profiles:
      - modular-service
    networks:
      - rule-engine-net
  rule-engine-celeryworker:
    image: public.ecr.aws/x4s4z8e1/syndicate/rule-engine:5.7.0
    container_name: rule-engine-celeryworker
    restart: always
    entrypoint: ["/src/entrypoint.sh", "celeryworker"]
#    volumes:
#      - rule-engine-data:/data
    depends_on:
      mongo:
        condition: service_healthy
      minio:
        condition: service_healthy
      vault:
        condition: service_healthy
      redis:
        condition: service_started
    environment:
      SRE_SYSTEM_USER_PASSWORD: "${SRE_SYSTEM_USER_PASSWORD:-systempassword}"
      SRE_SERVICE_MODE: docker
      SRE_INNER_CACHE_TTL_SECONDS: 300
      SRE_MINIO_ENDPOINT: http://minio:9000
      SRE_MINIO_ACCESS_KEY_ID: "${SRE_MINIO_ACCESS_KEY_ID:-miniouser}"
      SRE_MINIO_SECRET_ACCESS_KEY: "${SRE_MINIO_SECRET_ACCESS_KEY:-miniopassword}"
      SRE_VAULT_ENDPOINT: http://vault:8200
      SRE_VAULT_TOKEN: "${SRE_VAULT_TOKEN:-token}"
      SRE_MONGO_URI: "${SRE_MONGO_URI:-mongodb://mongouser:$mongopassword@mongo:27017/}"
      SRE_MONGO_DB_NAME: "${SRE_MONGO_DB_NAME:-syndicate-rule-engine}"
      MODULAR_SDK_SERVICE_MODE: docker
      MODULAR_SDK_MONGO_DB_NAME: "${SRE_MONGO_DB_NAME:-syndicate-rule-engine}"
      MODULAR_SDK_MONGO_URI: "${MODULAR_SDK_MONGO_URI:-mongodb://mongouser:$mongopassword@mongo:27017/}"
      MODULAR_SDK_VAULT_TOKEN: "${SRE_VAULT_TOKEN:-token}"
      MODULAR_SDK_VAULT_URL: "http://vault:8200"
      MODULAR_SDK_APPLICATION_NAME: syndicate-rule-engine
      REDIS_PASSWORD: redispassword
      REDIS_DOMAIN: redis
      REDIS_PORT: "6379"
    profiles:
      - rule-engine
    networks:
      - rule-engine-net
  rule-engine-celerybeat:
    image: public.ecr.aws/x4s4z8e1/syndicate/rule-engine:5.7.0
    container_name: rule-engine-celerybeat
    restart: always
    entrypoint: ["/src/entrypoint.sh", "celerybeat"]
#    volumes:
#      - rule-engine-data:/data
    depends_on:
      mongo:
        condition: service_healthy
      minio:
        condition: service_healthy
      vault:
        condition: service_healthy
      redis:
        condition: service_started
    environment:
      SRE_SYSTEM_USER_PASSWORD: "${SRE_SYSTEM_USER_PASSWORD:-systempassword}"
      SRE_SERVICE_MODE: docker
      SRE_INNER_CACHE_TTL_SECONDS: 300
      SRE_MINIO_ENDPOINT: http://minio:9000
      SRE_MINIO_ACCESS_KEY_ID: "${SRE_MINIO_ACCESS_KEY_ID:-miniouser}"
      SRE_MINIO_SECRET_ACCESS_KEY: "${SRE_MINIO_SECRET_ACCESS_KEY:-miniopassword}"
      SRE_VAULT_ENDPOINT: http://vault:8200
      SRE_VAULT_TOKEN: "${SRE_VAULT_TOKEN:-token}"
      SRE_MONGO_URI: "${SRE_MONGO_URI:-mongodb://mongouser:$mongopassword@mongo:27017/}"
      SRE_MONGO_DB_NAME: "${SRE_MONGO_DB_NAME:-syndicate-rule-engine}"
      MODULAR_SDK_SERVICE_MODE: docker
      MODULAR_SDK_MONGO_DB_NAME: "${SRE_MONGO_DB_NAME:-syndicate-rule-engine}"
      MODULAR_SDK_MONGO_URI: "${MODULAR_SDK_MONGO_URI:-mongodb://mongouser:$mongopassword@mongo:27017/}"
      MODULAR_SDK_VAULT_TOKEN: "${SRE_VAULT_TOKEN:-token}"
      MODULAR_SDK_VAULT_URL: "http://vault:8200"
      MODULAR_SDK_APPLICATION_NAME: syndicate-rule-engine
      REDIS_PASSWORD: redispassword
      REDIS_DOMAIN: redis
      REDIS_PORT: "6379"
    profiles:
      - rule-engine
    networks:
      - rule-engine-net
  rule-engine:
    image: public.ecr.aws/x4s4z8e1/syndicate/rule-engine:5.7.0
    container_name: rule-engine
    ports:
      - "8000:8000"
    restart: always
    depends_on:
      mongo:
        condition: service_healthy
      minio:
        condition: service_healthy
      vault:
        condition: service_healthy
      redis:
        condition: service_started
    environment:
<<<<<<< HEAD
      CAAS_SYSTEM_USER_PASSWORD: "${CAAS_SYSTEM_USER_PASSWORD:-systempassword}"
      CAAS_SERVICE_MODE: docker
      CAAS_TESTING: false
      CAAS_INNER_CACHE_TTL_SECONDS: 300
      CAAS_MINIO_ENDPOINT: http://minio:9000
      CAAS_MINIO_ACCESS_KEY_ID: "${CAAS_MINIO_ACCESS_KEY_ID:-miniouser}"
      CAAS_MINIO_SECRET_ACCESS_KEY: "${CAAS_MINIO_SECRET_ACCESS_KEY:-miniopassword}"
      CAAS_VAULT_ENDPOINT: http://vault:8200
      CAAS_VAULT_TOKEN: "${CAAS_VAULT_TOKEN:-token}"
      CAAS_MONGO_URI: "mongodb://${CAAS_MONGO_USERNAME:-mongouser}:${CAAS_MONGO_PASSWORD:-mongopassword}@mongo:27017/"
      CAAS_MONGO_DATABASE: "${CAAS_MONGO_DATABASE:-custodian_as_a_service}"
      MODULAR_SDK_SERVICE_MODE: docker
      MODULAR_SDK_MONGO_DB_NAME: "${CAAS_MONGO_DATABASE:-custodian_as_a_service}"
      MODULAR_SDK_MONGO_URI: "mongodb://${CAAS_MONGO_USERNAME:-mongouser}:${CAAS_MONGO_PASSWORD:-mongopassword}@mongo:27017/"
      MODULAR_SDK_VAULT_TOKEN: "${CAAS_VAULT_TOKEN:-token}"
      MODULAR_SDK_VAULT_URL: "http://vault:8200"
=======
      SRE_SYSTEM_USER_PASSWORD: "${SRE_SYSTEM_USER_PASSWORD:-systempassword}"
      SRE_SERVICE_MODE: docker
      SRE_INNER_CACHE_TTL_SECONDS: 300
      SRE_MINIO_ENDPOINT: http://minio:9000
      SRE_MINIO_ACCESS_KEY_ID: "${SRE_MINIO_ACCESS_KEY_ID:-miniouser}"
      SRE_MINIO_SECRET_ACCESS_KEY: "${SRE_MINIO_SECRET_ACCESS_KEY:-miniopassword}"
      SRE_VAULT_ENDPOINT: http://vault:8200
      SRE_VAULT_TOKEN: "${SRE_VAULT_TOKEN:-token}"
      SRE_MONGO_URI: "${SRE_MONGO_URI:-mongodb://mongouser:$mongopassword@mongo:27017/}"
      SRE_MONGO_DB_NAME: "${SRE_MONGO_DB_NAME:-syndicate-rule-engine}"
      MODULAR_SDK_SERVICE_MODE: docker
      MODULAR_SDK_MONGO_DB_NAME: "${SRE_MONGO_DB_NAME:-syndicate-rule-engine}"
      MODULAR_SDK_MONGO_URI: "${MODULAR_SDK_MONGO_URI:-mongodb://mongouser:$mongopassword@mongo:27017/}"
      MODULAR_SDK_VAULT_TOKEN: "${SRE_VAULT_TOKEN:-token}"
      MODULAR_SDK_VAULT_URL: "http://vault:8200"
      MODULAR_SDK_APPLICATION_NAME: syndicate-rule-engine
      REDIS_PASSWORD: redispassword
      REDIS_DOMAIN: redis
      REDIS_PORT: "6379"
>>>>>>> 7691ba14
    profiles:
      - rule-engine
    networks:
      - rule-engine-net
  minio:
    image: quay.io/minio/minio:RELEASE.2025-03-12T18-04-18Z
    container_name: minio
    ports:  # for presigned urls
      - "9000:9000"
      - "9001:9001"
    volumes:
      - minio-data:/data/minio
    command: ["server", "/data/minio", "--console-address", ":9001"]
    environment:
      MINIO_ROOT_USER: "${SRE_MINIO_ACCESS_KEY_ID:-miniouser}"
      MINIO_ROOT_PASSWORD: "${SRE_MINIO_SECRET_ACCESS_KEY:-miniopassword}"
    restart: always
    healthcheck:
      test: ["CMD", "mc", "ready", "local"]
      # default params are good, minio becomes healthy quite fast
    networks:
      - rule-engine-net
  mongo:
    image: mongo:5.0.28
    container_name: mongo
    healthcheck:
      test: echo 'db.runCommand("ping").ok' | mongosh localhost:27017/test --quiet
      interval: 20s
      timeout: 5s
      retries: 3
      start_period: 30s
#      start_interval: 5s  # in case this setting is supported it should become healthy must faster
    volumes:
      - mongo-data:/data/db
    environment:
      MONGO_INITDB_ROOT_USERNAME: "${MONGO_INITDB_ROOT_USERNAME:-mongouser}"
      MONGO_INITDB_ROOT_PASSWORD: "${MONGO_INITDB_ROOT_PASSWORD:-mongopassword}"
    ports:
      - "27017:27017"
    restart: always
    networks:
      - rule-engine-net
  redis:
    image: redis:7.2.3-alpine
    container_name: redis
    ports:
      - "6379:6379"
    volumes:
      - redis-data:/data
    restart: always
    command: redis-server --save 20 1 --loglevel warning --requirepass redispassword
    networks:
      - rule-engine-net
  vault:
    image: hashicorp/vault:1.17.2
    container_name: vault
    ports:
      - "8200:8200"
    volumes:
      - vault-data:/vault/file/
    configs:
      - source: vault_config
        target: /vault/config/config.hcl
      - source: vault_init
        target: /usr/local/bin/vault-init.sh
        mode: 0551
    environment:
      VAULT_ADDR: http://127.0.0.1:8200
      MY_VAULT_TOKEN: "${SRE_VAULT_TOKEN:-token}"
    cap_add:
      - IPC_LOCK
    entrypoint: /usr/local/bin/vault-init.sh
    restart: always
    networks:
      - rule-engine-net
    healthcheck:
      test: [ "CMD", "wget", "--spider", "--proxy", "off", "http://127.0.0.1:8200/v1/sys/health?standbyok=true"]
      interval: 30s
      timeout: 5s
      retries: 3
      start_period: 20s
#      start_interval: 5s  # in case this setting is supported it should become healthy must faster
volumes:
  vault-data:
  mongo-data:
  minio-data:
  redis-data:
#  rule-engine-data:
configs:
  vault_config:
    content: |
      ui = true
      listener "tcp" {
        address     = "0.0.0.0:8200"
        tls_disable = 1
      }
      storage "file" {
        path = "/vault/file"
      }
      api_addr = "http://127.0.0.1:8200"
      disable_mlock = "true"
  vault_init:
    content: |
      #!/usr/bin/env sh
      set -e
      unseal () {
        vault operator unseal $(grep 'Key 1:' /vault/file/keys | awk '{print $$NF}')
        vault operator unseal $(grep 'Key 2:' /vault/file/keys | awk '{print $$NF}')
        vault operator unseal $(grep 'Key 3:' /vault/file/keys | awk '{print $$NF}')
      }
      init () { vault operator init > /vault/file/keys; }
      log_in () {
        export ROOT_TOKEN=$(grep 'Initial Root Token:' /vault/file/keys | awk '{print $$NF}')
        vault login "$$ROOT_TOKEN"
      }
      create_token () { vault token create -id "$$MY_VAULT_TOKEN"; }
      vault server -config=/vault/config/config.hcl &
      sleep 1
      if [ -s /vault/file/keys ]; then
        unseal
      else
        init
        unseal
        log_in
        create_token
      fi
      vault status > /vault/file/status
      wait
networks:
  rule-engine-net:
    name: rule-engine
    driver: bridge<|MERGE_RESOLUTION|>--- conflicted
+++ resolved
@@ -29,16 +29,6 @@
     environment:
       MODULAR_SERVICE_SYSTEM_USER_PASSWORD: "${MODULAR_SERVICE_SYSTEM_USER_PASSWORD:-systempassword}"
       MODULAR_SERVICE_VAULT_ENDPOINT: http://vault:8200
-<<<<<<< HEAD
-      MODULAR_SERVICE_VAULT_TOKEN: "${CAAS_VAULT_TOKEN:-token}"
-      MODULAR_SERVICE_MONGO_URI: "mongodb://${CAAS_MONGO_USERNAME:-mongouser}:${CAAS_MONGO_PASSWORD:-mongopassword}@mongo:27017/"
-      MODULAR_SERVICE_MONGO_DATABASE: "${CAAS_MONGO_DATABASE:-custodian_as_a_service}"
-      MODULAR_SDK_SERVICE_MODE: docker
-      MODULAR_SDK_MONGO_DB_NAME: "${CAAS_MONGO_DATABASE:-custodian_as_a_service}"
-      MODULAR_SDK_MONGO_URI: "mongodb://${CAAS_MONGO_USERNAME:-mongouser}:${CAAS_MONGO_PASSWORD:-mongopassword}@mongo:27017/"
-      MODULAR_SDK_VAULT_TOKEN: "${CAAS_VAULT_TOKEN:-token}"
-      MODULAR_SDK_VAULT_URL: "http://vault:8200"
-=======
       MODULAR_SERVICE_VAULT_TOKEN: "${SRE_VAULT_TOKEN:-token}"
       MODULAR_SERVICE_MONGO_URI: "${MODULAR_SERVICE_MONGO_URI:-mongodb://mongouser:mongopassword@mongo:27017/}"
       MODULAR_SERVICE_MONGO_DATABASE: "${SRE_MONGO_DB_NAME:-syndicate-rule-engine}"
@@ -48,7 +38,6 @@
       MODULAR_SDK_VAULT_TOKEN: "${SRE_VAULT_TOKEN:-token}"
       MODULAR_SDK_VAULT_URL: "http://vault:8200"
       MODULAR_SDK_APPLICATION_NAME: syndicate-rule-engine
->>>>>>> 7691ba14
     depends_on:
       mongo:
         condition: service_healthy
@@ -155,24 +144,6 @@
       redis:
         condition: service_started
     environment:
-<<<<<<< HEAD
-      CAAS_SYSTEM_USER_PASSWORD: "${CAAS_SYSTEM_USER_PASSWORD:-systempassword}"
-      CAAS_SERVICE_MODE: docker
-      CAAS_TESTING: false
-      CAAS_INNER_CACHE_TTL_SECONDS: 300
-      CAAS_MINIO_ENDPOINT: http://minio:9000
-      CAAS_MINIO_ACCESS_KEY_ID: "${CAAS_MINIO_ACCESS_KEY_ID:-miniouser}"
-      CAAS_MINIO_SECRET_ACCESS_KEY: "${CAAS_MINIO_SECRET_ACCESS_KEY:-miniopassword}"
-      CAAS_VAULT_ENDPOINT: http://vault:8200
-      CAAS_VAULT_TOKEN: "${CAAS_VAULT_TOKEN:-token}"
-      CAAS_MONGO_URI: "mongodb://${CAAS_MONGO_USERNAME:-mongouser}:${CAAS_MONGO_PASSWORD:-mongopassword}@mongo:27017/"
-      CAAS_MONGO_DATABASE: "${CAAS_MONGO_DATABASE:-custodian_as_a_service}"
-      MODULAR_SDK_SERVICE_MODE: docker
-      MODULAR_SDK_MONGO_DB_NAME: "${CAAS_MONGO_DATABASE:-custodian_as_a_service}"
-      MODULAR_SDK_MONGO_URI: "mongodb://${CAAS_MONGO_USERNAME:-mongouser}:${CAAS_MONGO_PASSWORD:-mongopassword}@mongo:27017/"
-      MODULAR_SDK_VAULT_TOKEN: "${CAAS_VAULT_TOKEN:-token}"
-      MODULAR_SDK_VAULT_URL: "http://vault:8200"
-=======
       SRE_SYSTEM_USER_PASSWORD: "${SRE_SYSTEM_USER_PASSWORD:-systempassword}"
       SRE_SERVICE_MODE: docker
       SRE_INNER_CACHE_TTL_SECONDS: 300
@@ -192,7 +163,6 @@
       REDIS_PASSWORD: redispassword
       REDIS_DOMAIN: redis
       REDIS_PORT: "6379"
->>>>>>> 7691ba14
     profiles:
       - rule-engine
     networks:
