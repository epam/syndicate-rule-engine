--- conflicted
+++ resolved
@@ -45,9 +45,6 @@
 #            requests:
 #              memory: "400Mi"
           imagePullPolicy: {{ .Values.image.pullPolicy }}
-<<<<<<< HEAD
-          {{- include "rule-engine.envs" . | nindent 10 }}
-=======
           securityContext:
             runAsNonRoot: true
             runAsUser: 1001
@@ -55,112 +52,5 @@
           volumeMounts:
             - name: rule-engine-storage
               mountPath: "/data"
-          env:
-            - name: application_name
-              value: 'syndicate-rule-engine'
-            - name: modular_mongo_user
-              valueFrom:
-                secretKeyRef:
-                  name: mongo-secret
-                  key: username
-            - name: modular_mongo_password
-              valueFrom:
-                secretKeyRef:
-                  name: mongo-secret
-                  key: password
-            - name: modular_mongo_url
-              value: "{{ .Values.mongoService }}:{{ .Values.mongoPort }}"
-            - name: modular_mongo_db_name
-              valueFrom:
-                configMapKeyRef:
-                  name: {{ include "rule-engine.fullname" . }}
-                  key: modular-db-name
-            - name: modular_service_mode
-              value: {{ default "docker" .Values.modularSdk.serviceMode }}
-            {{- if ne (default "docker" .Values.modularSdk.serviceMode) "docker" }}
-            - name: modular_assume_role_arn
-              value: {{ .Values.modularSdk.assumeRoleArn }}
-            - name: MODULAR_AWS_REGION
-              value: {{ .Values.modularSdk.awsRegion }}
-            {{- end }}
-            - name: MODULAR_SDK_LOG_LEVEL
-              value: {{ .Values.modularSDKLogLevel }}
-            - name: CAAS_SERVICE_MODE
-              value: docker
-            - name: CAAS_MONGO_URI
-              value: "mongodb://$(modular_mongo_user):$(modular_mongo_password)@$(modular_mongo_url)/"
-            - name: CAAS_MONGO_DATABASE
-              valueFrom:
-                configMapKeyRef:
-                  name: {{ include "rule-engine.fullname" . }}
-                  key: db-name
-            - name: VAULT_URL
-              value: {{ .Values.vaultService }}
-            - name: VAULT_SERVICE_SERVICE_PORT
-              value: "{{ .Values.vaultPort }}"
-            - name: CAAS_VAULT_ENDPOINT
-              value: "http://$(VAULT_URL):$(VAULT_SERVICE_SERVICE_PORT)"
-            - name: CAAS_VAULT_TOKEN
-              valueFrom:
-                secretKeyRef:
-                  name: vault-secret
-                  key: token
-            - name: VAULT_TOKEN
-              valueFrom:
-                secretKeyRef:
-                  name: vault-secret
-                  key: token
-            - name: CAAS_MINIO_ENDPOINT
-              value: "http://{{ .Values.minioService }}:{{ .Values.minioPort }}"
-            - name: CAAS_MINIO_ACCESS_KEY_ID
-              valueFrom:
-                secretKeyRef:
-                  name: minio-secret
-                  key: username
-            - name: CAAS_MINIO_SECRET_ACCESS_KEY
-              valueFrom:
-                secretKeyRef:
-                  name: minio-secret
-                  key: password
-            - name: CAAS_INNER_CACHE_TTL_SECONDS
-              valueFrom:
-                configMapKeyRef:
-                  name: {{ include "rule-engine.fullname" . }}
-                  key: inner-cache-ttl-seconds
-            - name: CAAS_SYSTEM_USER_PASSWORD
-              valueFrom:
-                secretKeyRef:
-                  name: rule-engine-secret
-                  key: system-password
-            - name: HTTP_PROXY
-              value: {{ .Values.httpProxy }}
-            - name: HTTPS_PROXY
-              value: {{ .Values.httpProxy }}
-            - name: NO_PROXY
-              value: {{ .Values.noProxy }}
-            - name: CAAS_LOG_LEVEL
-              value: {{ .Values.logLevel }}
-            - name: CAAS_BATCH_JOB_LOG_LEVEL
-              value: {{ .Values.executorLogLevel }}
-            {{- if .Values.allowSimultaneousJobsForOneTenant }}
-            - name: CAAS_ALLOW_SIMULTANEOUS_JOBS_FOR_ONE_TENANT
-              value: 'true'
-            {{- end  }}
-            {{- if .Values.recommendationsBucket }}
-            - name: CAAS_RECOMMENDATIONS_BUCKET_NAME
-              value: {{ .Values.recommendationsBucket }}
-            {{- end}}
-            - name: REDIS_PASSWORD
-              valueFrom:
-                secretKeyRef:
-                  name: redis-secret
-                  key: password
-                  optional: true
-            - name: REDIS_DOMAIN
-              value: {{ .Values.redisService }}
-            - name: REDIS_PORT
-              value: "{{ .Values.redisPort }}"
-            - name: CAAS_CELERY_LOG_LEVEL
-              value: {{ .Values.celery.logLevel }}
->>>>>>> d64ba563
+          {{- include "rule-engine.envs" . | nindent 10 }}
       restartPolicy: Always